--- conflicted
+++ resolved
@@ -13,11 +13,6 @@
     s = SatTrack()
     s.set_location()
     s.load_tle(tlepath)
-<<<<<<< HEAD
-    #print s.next_pass()
-=======
-    print s.next_pass()
->>>>>>> cd5473e1
     s.begin_computing(interval=1, trace=0)  # trace > 0 speeds up by a factor of trace / interval (otherwise realtime)
     s.show_position()
     return s
